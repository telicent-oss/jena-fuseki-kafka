--- conflicted
+++ resolved
@@ -27,13 +27,8 @@
   <parent>
     <groupId>io.telicent.jena</groupId>
     <artifactId>jena-kafka</artifactId>
-<<<<<<< HEAD
-    <version>1.3.2-SNAPSHOT</version>
+    <version>1.3.3-SNAPSHOT</version>
     <relativePath>../pom.xml</relativePath>
-=======
-    <version>1.3.3-SNAPSHOT</version>
-    <relativePath>..</relativePath>
->>>>>>> e0d64168
   </parent> 
 
   <properties>
