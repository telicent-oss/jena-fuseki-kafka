<?xml version="1.0" encoding="utf-8"?>
<!--
    Copyright (c) Telicent Ltd.
    
    Licensed under the Apache License, Version 2.0 (the "License");
    you may not use this file except in compliance with the License.
    You may obtain a copy of the License at
    
        http://www.apache.org/licenses/LICENSE-2.0
    
    Unless required by applicable law or agreed to in writing, software
    distributed under the License is distributed on an "AS IS" BASIS,
    WITHOUT WARRANTIES OR CONDITIONS OF ANY KIND, either express or implied.
    See the License for the specific language governing permissions and
    limitations under the License.
-->

<project xmlns="http://maven.apache.org/POM/4.0.0" xmlns:xsi="http://www.w3.org/2001/XMLSchema-instance" xsi:schemaLocation="http://maven.apache.org/POM/4.0.0 http://maven.apache.org/maven-v4_0_0.xsd">

  <modelVersion>4.0.0</modelVersion>

  <groupId>io.telicent.jena</groupId>
  <artifactId>jena-kafka</artifactId>
  <packaging>pom</packaging>
  <version>1.4.1-SNAPSHOT</version>

  <name>Apache Jena Fuseki-Kafka Connector</name>
  <description>Fuseki Module : Kafka Connector</description>
  <url>https://github.com/telicent-oss/jena-fuseki-kafka</url>

  <developers>
    <developer>
        <name>Telicent Developers</name>
        <email>opensource@telicent.io</email>
        <organization>Telicent Ltd</organization>
        <organizationUrl>https://telicent.io</organizationUrl>
    </developer>
  </developers>

  <licenses>
    <license>
      <name>Apache 2.0 License</name>
      <url>https://www.apache.org/licenses/LICENSE-2.0</url>
    </license>
  </licenses>

  <issueManagement>
    <url>https://github.com/telicent-oss/jena-fuseki-kafka</url>
  </issueManagement>

  <scm>
    <connection>scm:git:git@github.com:telicent-oss/jena-fuseki-kafka</connection>
    <developerConnection>scm:git:git@github.com:telicent-oss/jena-fuseki-kafka</developerConnection>
    <url>https://github.com/telicent-oss/jena-fuseki-kafka</url>
    <tag>1.3.2</tag>
  </scm>

  <properties>
    <!-- build properties -->
    <build.time.xsd>${maven.build.timestamp}</build.time.xsd>
    <java.version>17</java.version>
    <project.build.sourceEncoding>UTF-8</project.build.sourceEncoding>
    <project.build.outputTimestamp>2024-09-20T10:32:13Z</project.build.outputTimestamp>

<<<<<<< HEAD
    <!-- Maven Plugin versions -->
    <plugin.clean>3.4.0</plugin.clean>
    <plugin.compiler>3.13.0</plugin.compiler>
    <plugin.cyclonedx>2.8.1</plugin.cyclonedx>
    <plugin.dependency>3.8.0</plugin.dependency>
    <plugin.deploy>3.1.3</plugin.deploy>
    <plugin.enforcer>3.5.0</plugin.enforcer>
    <plugin.gpg>3.2.6</plugin.gpg>
    <plugin.install>3.1.3</plugin.install>
    <plugin.jar>3.4.2</plugin.jar>
    <plugin.javadoc>3.10.0</plugin.javadoc>
    <plugin.nexus>1.7.0</plugin.nexus>
    <plugin.resources>3.3.1</plugin.resources>
    <plugin.shade>3.6.0</plugin.shade>
    <plugin.site>3.20.0</plugin.site>
    <plugin.source>3.3.1</plugin.source>
    <plugin.surefire>3.5.0</plugin.surefire>

    <!-- Internal dependencies -->
    <dependency.jena>5.1.0</dependency.jena>

    <!-- External dependencies -->
    <dependency.kafka>3.8.0</dependency.kafka>
    <dependency.log4j2>2.24.0</dependency.log4j2>
    <dependency.slf4j>2.0.7</dependency.slf4j>

    <!-- Test dependencies -->
    <dependency.junit5>5.11.0</dependency.junit5>
    <dependency.junit5-platform>1.10.1</dependency.junit5-platform>
    <dependency.mockito>5.13.0</dependency.mockito>
    <dependency.testcontainers>1.20.1</dependency.testcontainers>

    <!-- Temporary dependencies -->
    <dependency.protobuf>4.28.2</dependency.protobuf> <!-- CVE-2024-7254 -->
=======
    <java.version>17</java.version>

    <ver.jena>5.1.0</ver.jena>
    <ver.kafka>3.8.0</ver.kafka>
    <ver.protobuf>4.28.2</ver.protobuf> <!-- CVE-2024-7254 -->

    <ver.slf4j>2.0.7</ver.slf4j>
    <ver.log4j2>2.24.1</ver.log4j2>

    <ver.junit5>5.11.1</ver.junit5>
    <ver.junit5-platform>1.10.1</ver.junit5-platform>
    <ver.mockito>5.14.1</ver.mockito>

    <ver.testcontainers>1.20.1</ver.testcontainers>

    <ver.plugin.compiler>3.13.0</ver.plugin.compiler>
    <ver.plugin.cyclonedx>2.8.2</ver.plugin.cyclonedx>
    <ver.plugin.jar>3.4.2</ver.plugin.jar>
    <ver.plugin.shade>3.6.0</ver.plugin.shade>
    <ver.plugin.source>3.3.1</ver.plugin.source>
    <ver.plugin.surefire>3.5.0</ver.plugin.surefire>
    <ver.plugin.javadoc>3.10.0</ver.plugin.javadoc>
    <ver.plugin.resources>3.3.1</ver.plugin.resources>
    <ver.plugin.deploy>3.1.3</ver.plugin.deploy>
    <ver.plugin.dependency>3.8.0</ver.plugin.dependency>
    <ver.plugin.enforcer>3.5.0</ver.plugin.enforcer>
    <ver.plugin.clean>3.4.0</ver.plugin.clean>
    <ver.plugin.install>3.1.3</ver.plugin.install>
    <ver.plugin.site>3.20.0</ver.plugin.site>
    <ver.plugin.nexus>1.7.0</ver.plugin.nexus>
    <ver.plugin.gpg>3.2.7</ver.plugin.gpg>
>>>>>>> 31c8e749

  </properties>

  <modules>
    <module>jena-kafka-connector</module>
    <module>jena-fuseki-kafka-module</module>
    <module>jena-kafka-client</module>
    <module>jena-fmod-kafka</module>
  </modules>

  <dependencyManagement>
    <dependencies>

      <!-- Internal dependency -->
      <dependency>
        <groupId>org.apache.jena</groupId>
        <artifactId>jena-arq</artifactId>
        <version>${dependency.jena}</version>
        <!-- 
             Exclusions for checkerframework and errorprone can be
             removed for Jena 5.1.0 because Jena does not pass them on.
        -->
        <exclusions>
          <exclusion>
            <groupId>org.checkerframework</groupId>
            <artifactId>checker-qual</artifactId>
          </exclusion>
          <exclusion>
            <groupId>com.google.errorprone</groupId>
            <artifactId>error_prone_annotations</artifactId>
          </exclusion>
          <exclusion>
            <groupId>org.slf4j</groupId>
            <artifactId>jcl-over-slf4j</artifactId>
          </exclusion>
          <!-- CVE-2024-7254 -->
          <exclusion>
            <groupId>com.google.protobuf</groupId>
            <artifactId>protobuf-java</artifactId>
          </exclusion>
        </exclusions>
      </dependency>

      <dependency>
        <groupId>org.apache.jena</groupId>
        <artifactId>jena-cmds</artifactId>
        <version>${dependency.jena}</version>
      </dependency>

      <dependency>
        <groupId>org.apache.jena</groupId>
        <artifactId>jena-fuseki-main</artifactId>
        <version>${dependency.jena}</version>
      </dependency>

      <!-- The combined jar for Fuseki main -->
      <dependency>
        <groupId>org.apache.jena</groupId>
        <artifactId>jena-fuseki-server</artifactId>
        <version>${dependency.jena}</version>
      </dependency>

      <!-- External dependencies -->
      <dependency>
        <groupId>org.apache.kafka</groupId>
        <artifactId>kafka-clients</artifactId>
        <version>${dependency.kafka}</version>
      </dependency>

      <dependency>
        <groupId>org.apache.logging.log4j</groupId>
        <artifactId>log4j-slf4j2-impl</artifactId>
        <version>${dependency.log4j2}</version>
        <exclusions>
          <!-- Apache Kafka client pulls in org.osgi:org.osgi.core:jar -->
          <exclusion>
            <groupId>org.osgi</groupId>
            <artifactId>org.osgi.core</artifactId>
          </exclusion>
          <exclusion>
            <groupId>com.google.errorprone</groupId>
            <artifactId>error_prone_annotations</artifactId>
          </exclusion>
        </exclusions>
      </dependency>

      <dependency>
        <groupId>org.slf4j</groupId>
        <artifactId>slf4j-api</artifactId>
        <version>${dependency.slf4j}</version>
      </dependency>

      <!-- Test dependencies -->
      <dependency>
        <groupId>org.testcontainers</groupId>
        <artifactId>kafka</artifactId>
        <version>${dependency.testcontainers}</version>
        <scope>test</scope>
        <exclusions>
          <exclusion>
            <groupId>org.apache.commons</groupId>
            <artifactId>commons-compress</artifactId>
          </exclusion>
        </exclusions>
      </dependency>

      <dependency>
        <groupId>org.junit</groupId>
        <artifactId>junit-bom</artifactId>
        <version>${dependency.junit5}</version>
        <type>pom</type>
        <scope>import</scope>
      </dependency>

      <dependency>
        <groupId>org.mockito</groupId>
        <artifactId>mockito-core</artifactId>
        <version>${dependency.mockito}</version>
        <scope>test</scope>
      </dependency>

      <dependency>
        <groupId>org.mockito</groupId>
        <artifactId>mockito-junit-jupiter</artifactId>
        <version>${dependency.mockito}</version>
        <scope>test</scope>
      </dependency>


      <!-- Temporary dependencies -->
      <!-- CVE-2024-7254 -->
      <dependency>
        <groupId>com.google.protobuf</groupId>
        <artifactId>protobuf-java</artifactId>
        <version>${dependency.protobuf}</version>
      </dependency>

    </dependencies>
  </dependencyManagement>

  <build>

    <plugins>

      <plugin>
        <groupId>org.apache.maven.plugins</groupId>
        <artifactId>maven-compiler-plugin</artifactId>
        <version>${plugin.compiler}</version>
        <configuration>
          <release>${java.version}</release>
          <compilerArgument>-proc:none</compilerArgument>
        </configuration>
      </plugin>
      
      <plugin>
        <groupId>org.apache.maven.plugins</groupId>
        <artifactId>maven-jar-plugin</artifactId>
        <version>${plugin.jar}</version>
        <configuration>
          <archive>
            <manifest> 
              <addDefaultImplementationEntries>true</addDefaultImplementationEntries>
            </manifest>
          </archive>
        </configuration>
        <executions>
          <execution>
            <goals>
              <goal>test-jar</goal>
            </goals>
          </execution>
        </executions>
      </plugin>

      <plugin>
        <groupId>org.apache.maven.plugins</groupId>
        <artifactId>maven-shade-plugin</artifactId>
        <version>${plugin.shade}</version>
      </plugin>

      <plugin>
        <groupId>org.apache.maven.plugins</groupId>
          <artifactId>maven-source-plugin</artifactId>
          <version>${plugin.source}</version>
          <executions>
            <execution>
              <id>attach-sources</id>
              <goals>
                <goal>jar-no-fork</goal>
              </goals>
            </execution>
            <execution> 
              <id>attach-sources-test</id> 
              <goals> 
                <goal>test-jar-no-fork</goal> 
              </goals>
            </execution>
          </executions>
      </plugin>
      
      <plugin>
        <groupId>org.apache.maven.plugins</groupId>
        <artifactId>maven-surefire-plugin</artifactId>
        <version>${plugin.surefire}</version>
        <configuration>
          <argLine>
            --add-opens java.base/java.util=ALL-UNNAMED
            --add-opens java.base/java.lang=ALL-UNNAMED
          </argLine>
        </configuration>
      </plugin>

      <plugin>
        <groupId>org.apache.maven.plugins</groupId>
        <artifactId>maven-javadoc-plugin</artifactId>
        <version>${plugin.javadoc}</version>
        <executions>
          <execution>
            <id>attach-javadocs</id>
            <goals>
              <goal>jar</goal>
            </goals>
          </execution>
        </executions>
        <configuration>
          <notimestamp>true</notimestamp>
          <quiet>true</quiet>
          <doclint>none</doclint>
          <version>true</version>
          <show>public</show>
          <encoding>UTF-8</encoding>
          <windowtitle>${project.name} ${project.version}</windowtitle>
          <doctitle>${project.name} ${project.version}</doctitle>
          <bottom>Licensed under the Apache License, Version 2.0</bottom>

          <!-- Settings for @apiNote, @implSpec and @implNote -->
          <tags>
            <tag>
              <name>apiNote</name>
              <placement>a</placement>
              <head>API Note:</head>
            </tag>
            <tag>
              <name>implSpec</name>
              <placement>a</placement>
              <head>Implementation Requirements:</head>
            </tag>
            <tag>
              <name>implNote</name>
              <placement>a</placement>
              <head>Implementation Note:</head>
            </tag>
          </tags>
        </configuration>
      </plugin>

      <plugin>
        <groupId>org.apache.maven.plugins</groupId>
        <artifactId>maven-resources-plugin</artifactId>
	      <version>${plugin.resources}</version>
        <configuration>
          <encoding>UTF-8</encoding>
        </configuration>
      </plugin>

      <plugin>
        <groupId>org.apache.maven.plugins</groupId>
        <artifactId>maven-deploy-plugin</artifactId>
        <version>${plugin.deploy}</version>
      </plugin>
      
      <plugin>
        <groupId>org.apache.maven.plugins</groupId>
        <artifactId>maven-dependency-plugin</artifactId>
        <version>${plugin.dependency}</version>
        <configuration>
          <overWriteReleases>false</overWriteReleases>
          <overWriteIfNewer>true</overWriteIfNewer>
        </configuration>
      </plugin>

      <!-- Run the enforcer plugin automatically at compile time -->
      <plugin>
        <groupId>org.apache.maven.plugins</groupId>
        <artifactId>maven-enforcer-plugin</artifactId>
        <version>${plugin.enforcer}</version>
        <executions>
          <execution>
            <id>enforce</id>
            <goals>
              <goal>enforce</goal>
            </goals>
            <configuration combine.self="override">
              <rules>
                <requirePluginVersions>
                  <message>Best practice is to always define plugin versions!</message>
                  <banLatest>true</banLatest>
                  <banRelease>true</banRelease>
                </requirePluginVersions>
                <requireReleaseDeps>
                  <message>No SNAPSHOT dependencies are allowed!</message>
                  <onlyWhenRelease>true</onlyWhenRelease>
                </requireReleaseDeps>
                <requireMavenVersion>
                  <version>3.8.1</version>
                </requireMavenVersion>
              </rules>
              <fail>true</fail>
              <failFast>false</failFast>
            </configuration>
          </execution>
        </executions>
      </plugin>

      <plugin>
        <groupId>org.apache.maven.plugins</groupId>
        <artifactId>maven-clean-plugin</artifactId>
        <version>${plugin.clean}</version>
      </plugin>

      <plugin>
        <groupId>org.apache.maven.plugins</groupId>
        <artifactId>maven-install-plugin</artifactId>
        <version>${plugin.install}</version>
      </plugin>
      
      <plugin>
        <groupId>org.apache.maven.plugins</groupId>
        <artifactId>maven-site-plugin</artifactId>
        <version>${plugin.site}</version>
      </plugin>

      <plugin>
        <groupId>org.cyclonedx</groupId>
        <artifactId>cyclonedx-maven-plugin</artifactId>
        <version>${plugin.cyclonedx}</version>
        <executions>
          <execution>
            <id>build-sbom-cyclonedx</id>
            <phase>package</phase>
            <goals>
              <goal>makeAggregateBom</goal>
            </goals>
          </execution>
        </executions>
        <configuration>
          <outputName>${project.artifactId}-${project.version}-bom</outputName>
        </configuration>
      </plugin>

      <plugin>
        <groupId>org.apache.maven.plugins</groupId>
        <artifactId>maven-gpg-plugin</artifactId>
        <version>${plugin.gpg}</version>
        <executions>
            <execution>
                <goals>
                    <goal>sign</goal>
                </goals>
                <phase>verify</phase>
            </execution>
        </executions>
      </plugin>

      <plugin>
        <groupId>org.sonatype.plugins</groupId>
        <artifactId>nexus-staging-maven-plugin</artifactId>
        <version>${plugin.nexus}</version>
        <extensions>true</extensions>
        <configuration>
          <serverId>sonatype-oss</serverId>
          <nexusUrl>https://s01.oss.sonatype.org/</nexusUrl>
          <autoReleaseAfterClose>true</autoReleaseAfterClose>
          <keepStagingRepositoryOnCloseRuleFailure>true</keepStagingRepositoryOnCloseRuleFailure>
          <stagingProgressTimeoutMinutes>15</stagingProgressTimeoutMinutes>
        </configuration>
      </plugin>

    </plugins>
  </build>

  <repositories>
    <repository>
      <id>apache-snapshots</id>
      <url>https://repository.apache.org/content/repositories/snapshots/</url>
      <releases>
        <enabled>false</enabled>
      </releases>
      <snapshots>
        <enabled>true</enabled>
      </snapshots>
    </repository>
    <repository>
      <id>sonatype-oss</id>
      <url>https://s01.oss.sonatype.org/content/repositories/snapshots/</url>
      <releases>
        <enabled>false</enabled>
      </releases>
      <snapshots>
        <enabled>true</enabled>
      </snapshots>
    </repository>
  </repositories>

  <distributionManagement>
    <snapshotRepository>
      <id>sonatype-oss</id>
      <name>Sonatype OSS Snapshots</name>
      <url>https://s01.oss.sonatype.org/content/repositories/snapshots</url>
    </snapshotRepository>
    <repository>
        <id>sonatype-oss</id>
        <name>Sonatype OSS</name>
        <url>https://s01.oss.sonatype.org/service/local/staging/deploy/maven2/</url>
    </repository>
  </distributionManagement>

</project><|MERGE_RESOLUTION|>--- conflicted
+++ resolved
@@ -62,15 +62,14 @@
     <project.build.sourceEncoding>UTF-8</project.build.sourceEncoding>
     <project.build.outputTimestamp>2024-09-20T10:32:13Z</project.build.outputTimestamp>
 
-<<<<<<< HEAD
     <!-- Maven Plugin versions -->
     <plugin.clean>3.4.0</plugin.clean>
     <plugin.compiler>3.13.0</plugin.compiler>
-    <plugin.cyclonedx>2.8.1</plugin.cyclonedx>
+    <plugin.cyclonedx>2.8.2</plugin.cyclonedx>
     <plugin.dependency>3.8.0</plugin.dependency>
     <plugin.deploy>3.1.3</plugin.deploy>
     <plugin.enforcer>3.5.0</plugin.enforcer>
-    <plugin.gpg>3.2.6</plugin.gpg>
+    <plugin.gpg>3.2.7</plugin.gpg>
     <plugin.install>3.1.3</plugin.install>
     <plugin.jar>3.4.2</plugin.jar>
     <plugin.javadoc>3.10.0</plugin.javadoc>
@@ -86,50 +85,17 @@
 
     <!-- External dependencies -->
     <dependency.kafka>3.8.0</dependency.kafka>
-    <dependency.log4j2>2.24.0</dependency.log4j2>
+    <dependency.log4j2>2.24.1</dependency.log4j2>
     <dependency.slf4j>2.0.7</dependency.slf4j>
 
     <!-- Test dependencies -->
-    <dependency.junit5>5.11.0</dependency.junit5>
+    <dependency.junit5>5.11.1</dependency.junit5>
     <dependency.junit5-platform>1.10.1</dependency.junit5-platform>
-    <dependency.mockito>5.13.0</dependency.mockito>
+    <dependency.mockito>5.14.1</dependency.mockito>
     <dependency.testcontainers>1.20.1</dependency.testcontainers>
 
     <!-- Temporary dependencies -->
     <dependency.protobuf>4.28.2</dependency.protobuf> <!-- CVE-2024-7254 -->
-=======
-    <java.version>17</java.version>
-
-    <ver.jena>5.1.0</ver.jena>
-    <ver.kafka>3.8.0</ver.kafka>
-    <ver.protobuf>4.28.2</ver.protobuf> <!-- CVE-2024-7254 -->
-
-    <ver.slf4j>2.0.7</ver.slf4j>
-    <ver.log4j2>2.24.1</ver.log4j2>
-
-    <ver.junit5>5.11.1</ver.junit5>
-    <ver.junit5-platform>1.10.1</ver.junit5-platform>
-    <ver.mockito>5.14.1</ver.mockito>
-
-    <ver.testcontainers>1.20.1</ver.testcontainers>
-
-    <ver.plugin.compiler>3.13.0</ver.plugin.compiler>
-    <ver.plugin.cyclonedx>2.8.2</ver.plugin.cyclonedx>
-    <ver.plugin.jar>3.4.2</ver.plugin.jar>
-    <ver.plugin.shade>3.6.0</ver.plugin.shade>
-    <ver.plugin.source>3.3.1</ver.plugin.source>
-    <ver.plugin.surefire>3.5.0</ver.plugin.surefire>
-    <ver.plugin.javadoc>3.10.0</ver.plugin.javadoc>
-    <ver.plugin.resources>3.3.1</ver.plugin.resources>
-    <ver.plugin.deploy>3.1.3</ver.plugin.deploy>
-    <ver.plugin.dependency>3.8.0</ver.plugin.dependency>
-    <ver.plugin.enforcer>3.5.0</ver.plugin.enforcer>
-    <ver.plugin.clean>3.4.0</ver.plugin.clean>
-    <ver.plugin.install>3.1.3</ver.plugin.install>
-    <ver.plugin.site>3.20.0</ver.plugin.site>
-    <ver.plugin.nexus>1.7.0</ver.plugin.nexus>
-    <ver.plugin.gpg>3.2.7</ver.plugin.gpg>
->>>>>>> 31c8e749
 
   </properties>
 
